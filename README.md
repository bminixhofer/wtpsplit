<h1 align="center">wtpsplit🪓</h1>
<h3 align="center">Segment any Text - Robustly, Efficiently, Adaptably⚡</h3>

This repository allows you to segment text into sentences or other semantic units. It implements the models from:
- **SaT** &mdash; [Segment Any Text: A Universal Approach for Robust, Efficient and Adaptable Sentence Segmentation](https://arxiv.org/abs/2406.16678) by Markus Frohmann, Igor Sterner, Benjamin Minixhofer, Ivan Vulić and Markus Schedl (**state-of-the-art, encouraged**).
- **WtP** &mdash; [Where’s the Point? Self-Supervised Multilingual Punctuation-Agnostic Sentence Segmentation](https://aclanthology.org/2023.acl-long.398/) by Benjamin Minixhofer, Jonas Pfeiffer and Ivan Vulić (*previous version, maintained for reproducibility*).

The namesake WtP is maintained for reproducibility. Our new followup SaT provides robust, efficient and adaptable sentence segmentation across 85 languages at higher performance and less compute cost. Check out the **state-of-the-art** results in 8 distinct corpora and 85 languages demonstrated in our [Segment any Text paper](https://arxiv.org/abs/2406.16678).

![System Figure](./configs/system-fig.png)


## Installation

```bash
pip install wtpsplit
```

## Usage

```python
from wtpsplit import SaT

sat = SaT("sat-3l")
# optionally run on GPU for better performance
# also supports TPUs via e.g. wtp.to("xla:0"), in that case pass `pad_last_batch=True` to wtp.split
sat.half().to("cuda")

<<<<<<< HEAD
# returns ["Hello ", "This is a test."]
wtp.split("Hello This is a test.")

# returns an iterator yielding a lists of sentences for every text
# do this instead of calling wtp.split on every text individually for much better performance
wtp.split(["Hello This is a test.", "And some more texts..."])

# if you're using a model with language adapters, also pass a `lang_code`
wtp.split("Hello This is a test.", lang_code="en")

# depending on your usecase, adaptation to e.g. the Universal Dependencies style may give better results
# this always requires a language code
wtp.split("Hello This is a test.", lang_code="en", style="ud")
=======
# returns ["This is a test", "This is another test."]
sat.split("This is a test This is another test.")

# returns an iterator yielding a lists of sentences for every text
# do this instead of calling wtp.split on every text individually for much better performance
sat.split(["This is a test This is another test.", "And some more texts..."])

# use our '-sm' models for general sentence segmentation tasks
sat_sm = SaT("sat-3l-sm")
# this will be especially better for noisy text
sat.split("this is a test this is another test")
# returns ["this is a test", "this is another test"]

# use trained lora modules for strong adaptation to language & domain/style
sat.split("This is a test This is another test.", lang_code="en", style="ud")
>>>>>>> 376005b5
```


## Available Models

If you need a general sentence segmentation model, use `-sm` models (e.g., `sat-3l-sm`)
For speed-sensitive applications, we recommend 3-layer models (`sat-3l` and `sat-3l-sm`). They provide a great tradeoff between speed and performance.
The best models are our 12-layer models: `sat-12l` and `sat-12l-sm`.

| Model                              |    English Score  |  Multilingual Score
|:-----------------------------------------------------------------------|-----:|-----:|
| [sat-1l](https://huggingface.co/segment-any-text/sat-1l)             | 88.5  | 84.3
| [sat-1l-sm](https://huggingface.co/segment-any-text/sat-1l-sm)           | 88.2  | 87.9
| [sat-3l](https://huggingface.co/segment-any-text/sat-3l)              | 93.7  | 89.2
| [sat-3l-lora](https://huggingface.co/segment-any-text/sat-3l/tree/main/loras)         | 96.7  | 94.8
| [sat-3l-sm](https://huggingface.co/segment-any-text/sat-3l-sm)           | 96.5  | 93.5
| [sat-6l](https://huggingface.co/segment-any-text/sat-6l)              | 94.1  | 89.7
| [sat-6l-sm](https://huggingface.co/segment-any-text/sat-6l-sm)           | 96.9  | 95.1
| [sat-9l](https://huggingface.co/segment-any-text/sat-9l)              | 94.3  | 90.3
| [sat-12l](https://huggingface.co/segment-any-text/sat-12l)             | 94.0  | 90.4
| [sat-12l-lora](https://huggingface.co/segment-any-text/sat-12l/tree/main/loras)        | 97.3  | 95.9
| [sat-12l-sm](https://huggingface.co/segment-any-text/sat-12l-sm)          | 97.4  | 96.0

The scores are macro-average F1 score across all available datasets for "English", and macro-average F1 score across all datasets and languages for "Multilingual". "adapted" means adapation via LoRA; check out the [paper](https://arxiv.org/abs/2406.16678) for details. 

For comparison, here the English scores of some other tools:

| Model                                                                      |    English Score
|:-----------------------------------------------------------------------|-----:|
| PySBD | 69.6 |
| SpaCy (sentencizer; monolingual) | 92.9 |
| SpaCy (sentencizer; multilingual) | 91.5 |
| Ersatz | 91.4 |
| Punkt (`nltk.sent_tokenize`) | 92.2 |
| [WtP (3l)](https://huggingface.co/benjamin/wtp-canine-s-3l) | 93.9 |

Note that this library also supports previous [`WtP`](https://arxiv.org/abs/2305.18893) models.
You can use them in essentially the same way as `SaT`models:

```python
from wtpsplit import WtP

wtp = WtP("wtp-bert-mini")
# similar functionality as for SaT models
wtp.split("This is a test This is another test.")
```

For more details on WtP and reproduction details, see the [WtP doc](./README_WTP.md).

## Paragraph Segmentation

Since SaT are trained to predict newline probablity, they can segment text into paragraphs in addition to sentences.

```python
# returns a list of paragraphs, each containing a list of sentences
# adjust the paragraph threshold via the `paragraph_threshold` argument.
sat.split(text, do_paragraph_segmentation=True)
```

## Adaptation


SaT can be domain- and style-adapted via LoRA. We provide trained LoRA modules for Universal Dependencies, OPUS100, Ersatz, and TED (i.e., ASR-style transcribed speecjes) sentence styles in 81 languages for `sat-3l`and `sat-12l`. Additionally, we provide LoRA modules for legal documents (laws and judgements) in 6 languages, code-switching in 4 language pairs, and tweets in 3 languages. For details, we refer to our [paper](https://arxiv.org/abs/2406.16678).

We also provided verse segmentation modules for 16 genres for `sat-12-no-limited-lookahead`.

Load LoRA modules like this:
```python

# requires both lang_code and style_or_domain
# for available ones, check the <model_repository>/loras folder
sat_lora = SaT("sat-3l", style_or_domain="ud", language="en")
sat_lora.split("Hello this is a test But this is different now Now the next one starts looool")
# now for a highly distinct domain
sat_lora_distinct = SaT("sat-12l", style_or_domain="code-switching", language="es-en")
sat_lora_distinct.split("in the morning over there cada vez que yo decía algo él me decía algo")
```

You can also freely adapt the segmentation threshold, with a higher threshold leading to more conservative segmentation:
```python

sat.split("This is a test This is another test.", threshold=0.4)
# works similarly for lora; but thresholds are higher
sat_lora.split("Hello this is a test But this is different now Now the next one starts looool", threshold=0.7)
```

## Advanced Usage

### Get the newline or sentence boundary probabilities for a text:

```python
# returns newline probabilities (supports batching!)
sat.predict_proba(text)
```

### Load a SaT model in [HuggingFace `transformers`](https://github.com/huggingface/transformers):

```python
# import library to register the custom models 
import wtpsplit
from transformers import AutoModelForTokenClassification

model = AutoModelForTokenClassification.from_pretrained("segment-any-text/sat-3l-sm") # or some other model name; see https://huggingface.co/segment-any-text
```

### Adapt to your own corpus via LoRA
Our models can be efficiently adapted via LoRA in a powerful way. Only 10-100 training segmented training sentences should already improve performance considerably. To do so:

<<<<<<< HEAD
__Get the newline or sentence boundary probabilities for a text:__
=======
Clone the repository and install requirements:
>>>>>>> 376005b5

```
git clone https://github.com/segment-any-text/wtpsplit
cd segment-any-text
pip install -e .
pip install -r requirements.txt
cd adapters
pip install -e .
cd ..
```

Create data in this format:
```python
import torch

torch.save(
    {
        "language_code": {
            "sentence": {
                "dummy-dataset": {
                    "meta": {
                        "train_data": ["train sentence 1", "train sentence 2"],
                    },
                    "data": [
                        "test sentence 1",
                        "test sentence 2",
                    ]
                }
            }
        }
    },
    "dummy-dataset.pth"
)
```

<<<<<<< HEAD
__Load a WtP model in [HuggingFace `transformers`](https://github.com/huggingface/transformers):__
=======
Create/adapt config; provide base model via `model_name_or_path` and training data .pth via `text_path`:


`configs/lora/lora_dummy_config.json`
>>>>>>> 376005b5

Train LoRA:
```
python3 wtpsplit/train/train_lora.py configs/lora/lora_dummy_config.json
```

Once training is done, provide your saved module's path to SaT:
```python
<<<<<<< HEAD
# import wtpsplit.models to register the custom models 
# (character-level BERT w/ hash embeddings and canine with language adapters)
import wtpsplit.models
from transformers import AutoModelForTokenClassification
=======
>>>>>>> 376005b5

sat_lora_adapted = SaT("model-used", lora_path="dummy_lora_path")
sat_lora_adapted.split("Some domains-specific or styled text")
```

<<<<<<< HEAD
__** NEW ** Adapt to your own corpus using WtP_Punct:__

Clone the repository:

```
git clone https://github.com/bminixhofer/wtpsplit
cd wtpsplit
```

Create your data:
```python
import torch

torch.save(
    {
        "en": {
            "sentence": {
                "dummy-dataset": {
                    "meta": {
                        "train_data": ["train sentence 1", "train sentence 2"],
                    },
                    "data": [
                        "test sentence 1",
                        "test sentence 2",
                    ]
                }
            }
        }
    },
    "dummy-dataset.pth"
)
```

Run adaptation:

```
python3 wtpsplit/evaluation/adapt.py --model_path=benjamin/wtp-bert-mini --eval_data_path dummy-dataset.pth --include_langs=en
```

This should print something like 

```
en dummy-dataset U=0.500 T=0.667 PUNCT=0.667
100%|██████████████████████████████████████████████████████████████████████████████████████████████████████████████████████████████| 1/1 [00:00<00:00, 30.52it/s]
Wrote mixture to /Users/bminixhofer/Documents/wtpsplit/wtpsplit/.cache/wtp-bert-mini.skops
Wrote results to /Users/bminixhofer/Documents/wtpsplit/wtpsplit/.cache/wtp-bert-mini_intrinsic_results.json
```

i.e. run adaptation on your data and save the mixtures and evaluation results. You can then load and use the mixture like this:

```python
from wtpsplit import WtP
import skops.io as sio

wtp = WtP(
    "wtp-bert-mini",
    mixtures=sio.load(
        "wtpsplit/.cache/wtp-bert-mini.skops",
        ["numpy.float32", "numpy.float64", "sklearn.linear_model._logistic.LogisticRegression"],
    ),
)

wtp.split("your text here", lang_code="en", style="dummy-dataset")
```

... and adjust the dataset name, language and model in the above to your needs.
=======
Adjust the dataset name, language and model in the above to your needs.

>>>>>>> 376005b5

## Reproducing the paper

`configs/` contains the configs for the runs from the paper for base and sm models as well as LoRA modules. Launch training for each of them like this:

```
python3 wtpsplit/train/train.py configs/<config_name>.json
python3 wtpsplit/train/train_sm.py configs/<config_name>.json
python3 wtpsplit/train/train_lora.py configs/<config_name>.json
```

In addition:
- `wtpsplit/data_acquisition` contains the code for obtaining evaluation data and raw text from the mC4 corpus.
- `wtpsplit/evaluation` contains the code for:
<<<<<<< HEAD
  - intrinsic evaluation (i.e. sentence segmentation results) via `adapt.py`. The raw intrinsic results in JSON format are also at `evaluation_results/`
  - extrinsic evaluation on Machine Translation in `extrinsic.py`
  - baseline (PySBD, nltk, etc.) intrinsic evaluation in `intrinsic_baselines.py`
  - punctuation annotation experiments in `punct_annotation.py` and `punct_annotation_wtp.py`

=======
  - evaluation (i.e. sentence segmentation results) via `intrinsic.py`. 
  - short-sequence evaluation (i.e. sentence segmentation results for pairs/k-mers of sentences) via `intrinsic_pairwise.py`. 
  - LLM baseline evaluation (`llm_sentence.py`), legal baseline evaluation (`legal_baselines.py`)
  - baseline (PySBD, nltk, etc.) evaluation results in `intrinsic_baselines.py` and `intrinsic_baselines_multi.py`
  - Raw results in JSON format are also in `evaluation_results/`
  - Statistical significane testing code and results ara in `stat_tests/`
  - punctuation annotation experiments in `punct_annotation.py` and `punct_annotation_wtp.py` (WtP only)
  - extrinsic evaluation on Machine Translation in `extrinsic.py` (WtP only)
  
Ensure to install packages from `requirements.txt` beforehand.
>>>>>>> 376005b5
## Supported Languages

<details>
  <summary>Table with supported languages</summary>

| iso | Name                   |
|:----|:-----------------------|
| af  | Afrikaans              |
| am  | Amharic                |
| ar  | Arabic                 |
| az  | Azerbaijani            |
| be  | Belarusian             |
| bg  | Bulgarian              |
| bn  | Bengali                |
| ca  | Catalan                |
| ceb | Cebuano                |
| cs  | Czech                  |
| cy  | Welsh                  |
| da  | Danish                 |
| de  | German                 |
| el  | Greek                  |
| en  | English                |
| eo  | Esperanto              |
| es  | Spanish                |
| et  | Estonian               |
| eu  | Basque                 |
| fa  | Persian                |
| fi  | Finnish                |
| fr  | French                 |
| fy  | Western Frisian        |
| ga  | Irish                  |
| gd  | Scottish Gaelic        |
| gl  | Galician               |
| gu  | Gujarati               |
| ha  | Hausa                  |
| he  | Hebrew                 |
| hi  | Hindi                  |
| hu  | Hungarian              |
| hy  | Armenian               |
| id  | Indonesian             |
| ig  | Igbo                   |
| is  | Icelandic              |
| it  | Italian                |
| ja  | Japanese               |
| jv  | Javanese               |
| ka  | Georgian               |
| kk  | Kazakh                 |
| km  | Central Khmer          |
| kn  | Kannada                |
| ko  | Korean                 |
| ku  | Kurdish                |
| ky  | Kirghiz                |
| la  | Latin                  |
| lt  | Lithuanian             |
| lv  | Latvian                |
| mg  | Malagasy               |
| mk  | Macedonian             |
| ml  | Malayalam              |
| mn  | Mongolian              |
| mr  | Marathi                |
| ms  | Malay                  |
| mt  | Maltese                |
| my  | Burmese                |
| ne  | Nepali                 |
| nl  | Dutch                  |
| no  | Norwegian              |
| pa  | Panjabi                |
| pl  | Polish                 |
| ps  | Pushto                 |
| pt  | Portuguese             |
| ro  | Romanian               |
| ru  | Russian                |
| si  | Sinhala                |
| sk  | Slovak                 |
| sl  | Slovenian              |
| sq  | Albanian               |
| sr  | Serbian                |
| sv  | Swedish                |
| ta  | Tamil                  |
| te  | Telugu                 |
| tg  | Tajik                  |
| th  | Thai                   |
| tr  | Turkish                |
| uk  | Ukrainian              |
| ur  | Urdu                   |
| uz  | Uzbek                  |
| vi  | Vietnamese             |
| xh  | Xhosa                  |
| yi  | Yiddish                |
| yo  | Yoruba                 |
| zh  | Chinese                |
| zu  | Zulu                   |

</details>

For details, please see our [Segment any Text paper](https://arxiv.org/abs/2406.16678).

## Citations

If you find the `wtpsplit` library and our `SaT` models useful, please kindly cite our paper:
```
@article{frohmann2024segment,
    title={Segment Any Text: A Universal Approach for Robust, Efficient and Adaptable Sentence Segmentation},
    author={Frohmann, Markus and Sterner, Igor and Vuli{\'c}, Ivan and Minixhofer, Benjamin and Schedl, Markus},
    journal={arXiv preprint arXiv:2406.16678},
    year={2024},
    doi={10.48550/arXiv.2406.16678},
    url={https://doi.org/10.48550/arXiv.2406.16678},
}
```
For the library and the WtP models, please cite:
```
@inproceedings{minixhofer-etal-2023-wheres,
    title = "Where{'}s the Point? Self-Supervised Multilingual Punctuation-Agnostic Sentence Segmentation",
    author = "Minixhofer, Benjamin  and
      Pfeiffer, Jonas  and
      Vuli{\'c}, Ivan",
    booktitle = "Proceedings of the 61st Annual Meeting of the Association for Computational Linguistics (Volume 1: Long Papers)",
    month = jul,
    year = "2023",
    address = "Toronto, Canada",
    publisher = "Association for Computational Linguistics",
    url = "https://aclanthology.org/2023.acl-long.398",
    pages = "7215--7235"
}
```

## Acknowledgments

This research was funded in whole or in part by the Austrian Science Fund (FWF): P36413, P33526, and DFH-23, and by the State of Upper Austria and the Federal Ministry of Education, Science, and Research, through grants LIT-2021-YOU-215. In addition, Ivan Vulic and Benjamin Minixhofer have been supported through the Royal Society University Research Fellowship ‘Inclusive and Sustainable Language Technology for a Truly Multilingual World’ (no 221137) awarded to Ivan Vulić. This research has also been supported with Cloud TPUs from Google’s TPU Research Cloud (TRC). This work was also supported by compute credits from a Cohere For AI Research Grant, these grants are designed to support academic partners conducting research with the goal of releasing scientific artifacts and data for good projects. We also thank Simone Teufel for fruitful discussions.

---

For any questions, please create an issue or send an email to markus.frohmann@gmail.com, and I will get back to you as soon as possible.<|MERGE_RESOLUTION|>--- conflicted
+++ resolved
@@ -26,21 +26,6 @@
 # also supports TPUs via e.g. wtp.to("xla:0"), in that case pass `pad_last_batch=True` to wtp.split
 sat.half().to("cuda")
 
-<<<<<<< HEAD
-# returns ["Hello ", "This is a test."]
-wtp.split("Hello This is a test.")
-
-# returns an iterator yielding a lists of sentences for every text
-# do this instead of calling wtp.split on every text individually for much better performance
-wtp.split(["Hello This is a test.", "And some more texts..."])
-
-# if you're using a model with language adapters, also pass a `lang_code`
-wtp.split("Hello This is a test.", lang_code="en")
-
-# depending on your usecase, adaptation to e.g. the Universal Dependencies style may give better results
-# this always requires a language code
-wtp.split("Hello This is a test.", lang_code="en", style="ud")
-=======
 # returns ["This is a test", "This is another test."]
 sat.split("This is a test This is another test.")
 
@@ -56,7 +41,6 @@
 
 # use trained lora modules for strong adaptation to language & domain/style
 sat.split("This is a test This is another test.", lang_code="en", style="ud")
->>>>>>> 376005b5
 ```
 
 
@@ -165,11 +149,7 @@
 ### Adapt to your own corpus via LoRA
 Our models can be efficiently adapted via LoRA in a powerful way. Only 10-100 training segmented training sentences should already improve performance considerably. To do so:
 
-<<<<<<< HEAD
-__Get the newline or sentence boundary probabilities for a text:__
-=======
 Clone the repository and install requirements:
->>>>>>> 376005b5
 
 ```
 git clone https://github.com/segment-any-text/wtpsplit
@@ -205,14 +185,10 @@
 )
 ```
 
-<<<<<<< HEAD
-__Load a WtP model in [HuggingFace `transformers`](https://github.com/huggingface/transformers):__
-=======
 Create/adapt config; provide base model via `model_name_or_path` and training data .pth via `text_path`:
 
 
 `configs/lora/lora_dummy_config.json`
->>>>>>> 376005b5
 
 Train LoRA:
 ```
@@ -221,89 +197,13 @@
 
 Once training is done, provide your saved module's path to SaT:
 ```python
-<<<<<<< HEAD
-# import wtpsplit.models to register the custom models 
-# (character-level BERT w/ hash embeddings and canine with language adapters)
-import wtpsplit.models
-from transformers import AutoModelForTokenClassification
-=======
->>>>>>> 376005b5
 
 sat_lora_adapted = SaT("model-used", lora_path="dummy_lora_path")
 sat_lora_adapted.split("Some domains-specific or styled text")
 ```
 
-<<<<<<< HEAD
-__** NEW ** Adapt to your own corpus using WtP_Punct:__
-
-Clone the repository:
-
-```
-git clone https://github.com/bminixhofer/wtpsplit
-cd wtpsplit
-```
-
-Create your data:
-```python
-import torch
-
-torch.save(
-    {
-        "en": {
-            "sentence": {
-                "dummy-dataset": {
-                    "meta": {
-                        "train_data": ["train sentence 1", "train sentence 2"],
-                    },
-                    "data": [
-                        "test sentence 1",
-                        "test sentence 2",
-                    ]
-                }
-            }
-        }
-    },
-    "dummy-dataset.pth"
-)
-```
-
-Run adaptation:
-
-```
-python3 wtpsplit/evaluation/adapt.py --model_path=benjamin/wtp-bert-mini --eval_data_path dummy-dataset.pth --include_langs=en
-```
-
-This should print something like 
-
-```
-en dummy-dataset U=0.500 T=0.667 PUNCT=0.667
-100%|██████████████████████████████████████████████████████████████████████████████████████████████████████████████████████████████| 1/1 [00:00<00:00, 30.52it/s]
-Wrote mixture to /Users/bminixhofer/Documents/wtpsplit/wtpsplit/.cache/wtp-bert-mini.skops
-Wrote results to /Users/bminixhofer/Documents/wtpsplit/wtpsplit/.cache/wtp-bert-mini_intrinsic_results.json
-```
-
-i.e. run adaptation on your data and save the mixtures and evaluation results. You can then load and use the mixture like this:
-
-```python
-from wtpsplit import WtP
-import skops.io as sio
-
-wtp = WtP(
-    "wtp-bert-mini",
-    mixtures=sio.load(
-        "wtpsplit/.cache/wtp-bert-mini.skops",
-        ["numpy.float32", "numpy.float64", "sklearn.linear_model._logistic.LogisticRegression"],
-    ),
-)
-
-wtp.split("your text here", lang_code="en", style="dummy-dataset")
-```
-
-... and adjust the dataset name, language and model in the above to your needs.
-=======
 Adjust the dataset name, language and model in the above to your needs.
 
->>>>>>> 376005b5
 
 ## Reproducing the paper
 
@@ -318,13 +218,6 @@
 In addition:
 - `wtpsplit/data_acquisition` contains the code for obtaining evaluation data and raw text from the mC4 corpus.
 - `wtpsplit/evaluation` contains the code for:
-<<<<<<< HEAD
-  - intrinsic evaluation (i.e. sentence segmentation results) via `adapt.py`. The raw intrinsic results in JSON format are also at `evaluation_results/`
-  - extrinsic evaluation on Machine Translation in `extrinsic.py`
-  - baseline (PySBD, nltk, etc.) intrinsic evaluation in `intrinsic_baselines.py`
-  - punctuation annotation experiments in `punct_annotation.py` and `punct_annotation_wtp.py`
-
-=======
   - evaluation (i.e. sentence segmentation results) via `intrinsic.py`. 
   - short-sequence evaluation (i.e. sentence segmentation results for pairs/k-mers of sentences) via `intrinsic_pairwise.py`. 
   - LLM baseline evaluation (`llm_sentence.py`), legal baseline evaluation (`legal_baselines.py`)
@@ -335,7 +228,6 @@
   - extrinsic evaluation on Machine Translation in `extrinsic.py` (WtP only)
   
 Ensure to install packages from `requirements.txt` beforehand.
->>>>>>> 376005b5
 ## Supported Languages
 
 <details>
