import contextlib
import math
import os
import warnings
from pathlib import Path

# avoid the "None of PyTorch, TensorFlow, etc. have been found" warning.
with contextlib.redirect_stderr(open(os.devnull, "w")):
    import transformers  # noqa

import adapters  # noqa
import numpy as np
import skops.io as sio
from adapters.models import MODEL_MIXIN_MAPPING
from adapters.models.bert.mixin_bert import BertModelAdaptersMixin
from huggingface_hub import hf_hub_download
from transformers import AutoConfig, AutoModelForTokenClassification
from transformers.utils.hub import cached_file

from wtpsplit.evaluation import token_to_char_probs
from wtpsplit.extract import BertCharORTWrapper, PyTorchWrapper, extract
from wtpsplit.utils import Constants, indices_to_sentences, sigmoid

<<<<<<< HEAD
__version__ = "1.3.0"
=======
__version__ = "2.0.0"

warnings.simplefilter("default", DeprecationWarning)  # show by default
>>>>>>> 376005b5


class WtP:
    def __init__(
        self,
        model_name_or_model,
        from_pretrained_kwargs=None,
        ort_providers=None,
        ort_kwargs=None,
        mixtures=None,
        hub_prefix="benjamin",
        ignore_legacy_warning=False,
    ):
        self.model_name_or_model = model_name_or_model
        self.ort_providers = ort_providers
        self.ort_kwargs = ort_kwargs

        mixture_path = None

        if not ignore_legacy_warning:
            # WtP is deprecated!
            warnings.warn(
                "You are using WtP, the old sentence segmentation model. "
                "It is highly encouraged to use SaT instead due to strongly improved performance and efficiency. "
                "See https://github.com/segment-any-text/wtpsplit for more info. "
                "To ignore this warning, set ignore_legacy_warning=True.",
                DeprecationWarning,
            )

        if isinstance(model_name_or_model, (str, Path)):
            model_name = str(model_name_or_model)
            is_local = os.path.isdir(model_name)

            if not is_local and hub_prefix is not None:
                model_name_to_fetch = f"{hub_prefix}/{model_name}"
            else:
                model_name_to_fetch = model_name

            if is_local:
                model_path = Path(model_name)
                mixture_path = model_path / "mixtures.skops"
                if not mixture_path.exists():
                    mixture_path = None
                onnx_path = model_path / "model.onnx"
                if not onnx_path.exists():
                    onnx_path = None
            else:
                try:
                    mixture_path = cached_file(model_name_to_fetch, "mixtures.skops", **(from_pretrained_kwargs or {}))
                except OSError:
                    mixture_path = None

                # no need to load if no ort_providers set
                if ort_providers is not None:
                    onnx_path = cached_file(model_name_to_fetch, "model.onnx", **(from_pretrained_kwargs or {}))
                else:
                    onnx_path = None

            if ort_providers is not None:
                if onnx_path is None:
                    raise ValueError(
                        "Could not find an ONNX model in the model directory. Try `use_ort=False` to run with PyTorch."
                    )

                try:
                    import onnxruntime as ort  # noqa

                    ort.set_default_logger_severity(0)
                except ModuleNotFoundError:
                    raise ValueError("Please install `onnxruntime` to use WtP with an ONNX model.")

                # to register models for AutoConfig
                import wtpsplit.configs  # noqa

                self.model = BertCharORTWrapper(
                    AutoConfig.from_pretrained(model_name_to_fetch, **(from_pretrained_kwargs or {})),
                    ort.InferenceSession(str(onnx_path), providers=ort_providers, **(ort_kwargs or {})),
                )
            else:
                # to register models for AutoConfig
                try:
                    import torch  # noqa
                except ModuleNotFoundError:
                    raise ValueError("Please install `torch` to use WtP with a PyTorch model.")

                import wtpsplit.models  # noqa

                self.model = PyTorchWrapper(
                    AutoModelForTokenClassification.from_pretrained(
                        model_name_to_fetch, **(from_pretrained_kwargs or {})
                    )
                )
        else:
            if ort_providers is not None:
                raise ValueError("You can only use onnxruntime with a model directory, not a model object.")

            self.model = model_name_or_model

        if mixtures is not None:
            self.mixtures = mixtures
        elif mixture_path is not None:
            self.mixtures = sio.load(
                mixture_path,
                ["numpy.float32", "numpy.float64", "sklearn.linear_model._logistic.LogisticRegression"],
            )
        else:
            self.mixtures = None

    def __getattr__(self, name):
        assert hasattr(self, "model")
        return getattr(self.model, name)

    def predict_proba(
        self,
        text_or_texts,
        lang_code: str = None,
        style: str = None,
        stride=256,
        block_size: int = 512,
        batch_size=32,
        pad_last_batch: bool = False,
        remove_whitespace_before_inference: bool = False,
        outer_batch_size=1000,
        return_paragraph_probabilities=False,
        verbose: bool = False,
    ):
        if isinstance(text_or_texts, str):
            return next(
                self._predict_proba(
                    [text_or_texts],
                    lang_code=lang_code,
                    style=style,
                    stride=stride,
                    block_size=block_size,
                    batch_size=batch_size,
                    pad_last_batch=pad_last_batch,
                    remove_whitespace_before_inference=remove_whitespace_before_inference,
                    outer_batch_size=outer_batch_size,
                    return_paragraph_probabilities=return_paragraph_probabilities,
                    verbose=verbose,
                )
            )
        else:
            return self._predict_proba(
                text_or_texts,
                lang_code=lang_code,
                style=style,
                stride=stride,
                block_size=block_size,
                batch_size=batch_size,
                pad_last_batch=pad_last_batch,
                remove_whitespace_before_inference=remove_whitespace_before_inference,
                outer_batch_size=outer_batch_size,
                return_paragraph_probabilities=return_paragraph_probabilities,
                verbose=verbose,
            )

    def _predict_proba(
        self,
        texts,
        lang_code: str,
        style: str,
        stride: int,
        block_size: int,
        batch_size: int,
        pad_last_batch: bool,
        remove_whitespace_before_inference: bool,
        outer_batch_size: int,
        return_paragraph_probabilities: bool,
        verbose: bool,
    ):
        if style is not None:
            if lang_code is None:
                raise ValueError("Please specify a `lang_code` when passing a `style` to adapt to.")

            if self.mixtures is None:
                raise ValueError(
                    "This model does not have any associated mixtures. Maybe they are missing from the model directory?"
                )

            try:
                clf, _, _, _ = self.mixtures[lang_code][style]
            except KeyError:
                raise ValueError(f"Could not find a mixture for the style '{style}'.")
        else:
            clf = None

        n_outer_batches = math.ceil(len(texts) / outer_batch_size)

        for outer_batch_idx in range(n_outer_batches):
            start, end = outer_batch_idx * outer_batch_size, min((outer_batch_idx + 1) * outer_batch_size, len(texts))

            outer_batch_texts = texts[start:end]
            input_texts = []
            space_positions = []

            for text in outer_batch_texts:
                if remove_whitespace_before_inference:
                    text_space_positions = []
                    input_text = ""

                    for c in text:
                        if c == " ":
                            text_space_positions.append(len(input_text) + len(text_space_positions))
                        else:
                            input_text += c

                    space_positions.append(text_space_positions)
                else:
                    input_text = text

                input_texts.append(input_text)

            outer_batch_logits = extract(
                input_texts,
                self.model,
                lang_code=lang_code,
                stride=stride,
                max_block_size=block_size,
                batch_size=batch_size,
                pad_last_batch=pad_last_batch,
                verbose=verbose,
            )[0]

            def newline_probability_fn(logits):
                return sigmoid(logits[:, Constants.NEWLINE_INDEX])

            for i, (text, logits) in enumerate(zip(outer_batch_texts, outer_batch_logits)):
                if style is not None:
                    sentence_probs = clf.predict_proba(logits)[:, 1]
                    newline_probs = newline_probability_fn(logits)
                else:
                    sentence_probs = newline_probs = newline_probability_fn(logits)

                if remove_whitespace_before_inference:
                    full_newline_probs, full_sentence_probs = list(newline_probs), list(sentence_probs)

                    for j in space_positions[i]:
                        full_newline_probs.insert(j, np.zeros_like(newline_probs[0]))
                        full_sentence_probs.insert(j, np.zeros_like(sentence_probs[0]))

                    newline_probs = np.array(full_newline_probs)
                    sentence_probs = np.array(full_sentence_probs)

                if return_paragraph_probabilities:
                    yield sentence_probs, newline_probs
                else:
                    yield sentence_probs

    def split(
        self,
        text_or_texts,
        lang_code: str = None,
        style: str = None,
        threshold: float = None,
        stride=64,
        block_size: int = 512,
        batch_size=32,
        pad_last_batch: bool = False,
        remove_whitespace_before_inference: bool = False,
        outer_batch_size=1000,
        paragraph_threshold: float = 0.5,
        strip_whitespace: bool = False,
        do_paragraph_segmentation=False,
        verbose: bool = False,
    ):
        if isinstance(text_or_texts, str):
            return next(
                self._split(
                    [text_or_texts],
                    lang_code=lang_code,
                    style=style,
                    threshold=threshold,
                    stride=stride,
                    block_size=block_size,
                    batch_size=batch_size,
                    pad_last_batch=pad_last_batch,
                    remove_whitespace_before_inference=remove_whitespace_before_inference,
                    outer_batch_size=outer_batch_size,
                    paragraph_threshold=paragraph_threshold,
                    strip_whitespace=strip_whitespace,
                    do_paragraph_segmentation=do_paragraph_segmentation,
                    verbose=verbose,
                )
            )
        else:
            return self._split(
                text_or_texts,
                lang_code=lang_code,
                style=style,
                threshold=threshold,
                stride=stride,
                block_size=block_size,
                batch_size=batch_size,
                pad_last_batch=pad_last_batch,
                remove_whitespace_before_inference=remove_whitespace_before_inference,
                outer_batch_size=outer_batch_size,
                paragraph_threshold=paragraph_threshold,
                strip_whitespace=strip_whitespace,
                do_paragraph_segmentation=do_paragraph_segmentation,
                verbose=verbose,
            )

    def get_threshold(self, lang_code: str, style: str, return_punctuation_threshold: bool = False):
        try:
            _, _, punctuation_threshold, threshold = self.mixtures[lang_code][style]
        except KeyError:
            raise ValueError(f"Could not find a mixture for the style '{style}' and language '{lang_code}'.")

        if return_punctuation_threshold:
            return punctuation_threshold

        return threshold

    def _split(
        self,
        texts,
        lang_code: str,
        style: str,
        threshold: float,
        stride: int,
        block_size: int,
        batch_size: int,
        pad_last_batch: bool,
        remove_whitespace_before_inference: bool,
        outer_batch_size: int,
        paragraph_threshold: float,
        do_paragraph_segmentation: bool,
        strip_whitespace: bool,
        verbose: bool,
    ):
        if style is not None:
            if lang_code is None:
                raise ValueError("Please specify a `lang_code` when passing a `style` to adapt to.")

            if self.mixtures is None:
                raise ValueError(
                    "This model does not have any associated mixtures. Maybe they are missing from the model directory?"
                )

            try:
                _, _, default_threshold, _ = self.mixtures[lang_code][style]
            except KeyError:
                raise ValueError(f"Could not find a mixture for the style '{style}'.")
        else:
            # the established default for newline prob threshold is 0.01
            default_threshold = 0.01

        sentence_threshold = threshold if threshold is not None else default_threshold

        for text, probs in zip(
            texts,
            self.predict_proba(
                texts,
                lang_code=lang_code,
                style=style,
                stride=stride,
                block_size=block_size,
                batch_size=batch_size,
                pad_last_batch=pad_last_batch,
                remove_whitespace_before_inference=remove_whitespace_before_inference,
                outer_batch_size=outer_batch_size,
                return_paragraph_probabilities=do_paragraph_segmentation,
                verbose=verbose,
            ),
        ):
            if do_paragraph_segmentation:
                sentence_probs, newline_probs = probs

                offset = 0

                paragraphs = []

                for paragraph in indices_to_sentences(text, np.where(newline_probs > paragraph_threshold)[0]):
                    sentences = []

                    for sentence in indices_to_sentences(
                        paragraph,
                        np.where(
                            sentence_probs[offset : offset + len(paragraph)] > sentence_threshold,
                        )[0],
                        strip_whitespace=strip_whitespace,
                    ):
                        sentences.append(sentence)

                    paragraphs.append(sentences)
                    offset += len(paragraph)

                yield paragraphs
            else:
                sentences = indices_to_sentences(
                    text, np.where(probs > sentence_threshold)[0], strip_whitespace=strip_whitespace
                )
                yield sentences


class SaT:
    def __init__(
        self,
        model_name_or_model,
        from_pretrained_kwargs=None,
        ort_providers=None,
        ort_kwargs=None,
        style_or_domain: str = None,
        language: str = None,
        lora_path: str = None,  # local
        hub_prefix="segment-any-text",
    ):
        self.model_name_or_model = model_name_or_model
        self.ort_providers = ort_providers
        self.ort_kwargs = ort_kwargs

        self.use_lora = False

        if isinstance(model_name_or_model, (str, Path)):
            model_name = str(model_name_or_model)
            is_local = os.path.isdir(model_name)

            if not is_local and hub_prefix is not None:
                model_name_to_fetch = f"{hub_prefix}/{model_name}"
            else:
                model_name_to_fetch = model_name

            if is_local:
                model_path = Path(model_name)
                onnx_path = model_path / "model.onnx"
                if not onnx_path.exists():
                    onnx_path = None
            else:
                # no need to load if no ort_providers set
                if ort_providers is not None:
                    onnx_path = cached_file(model_name_to_fetch, "model.onnx", **(from_pretrained_kwargs or {}))
                else:
                    onnx_path = None

            if ort_providers is not None:
                raise NotImplementedError("ONNX is not supported for SaT *yet*.")
                # if onnx_path is None:
                #     raise ValueError(
                #         "Could not find an ONNX model in the model directory. Try `use_ort=False` to run with PyTorch."
                #     )

                # try:
                #     import onnxruntime as ort  # noqa

                #     ort.set_default_logger_severity(0)
                # except ModuleNotFoundError:
                #     raise ValueError("Please install `onnxruntime` to use WtP with an ONNX model.")

                # # to register models for AutoConfig
                # import wtpsplit.configs  # noqa

                # # TODO: ONNX integration
                # self.model = SaTORTWrapper(
                #     AutoConfig.from_pretrained(model_name_to_fetch, **(from_pretrained_kwargs or {})),
                #     ort.InferenceSession(str(onnx_path), providers=ort_providers, **(ort_kwargs or {})),
                # )
            else:
                # to register models for AutoConfig
                try:
                    import torch  # noqa
                except ModuleNotFoundError:
                    raise ValueError("Please install `torch` to use WtP with a PyTorch model.")

                import wtpsplit.models  # noqa

                self.model = PyTorchWrapper(
                    AutoModelForTokenClassification.from_pretrained(
                        model_name_to_fetch, **(from_pretrained_kwargs or {})
                    )
                )
            # LoRA LOADING
            # TODO: LoRA + ONNX ?
            if (style_or_domain and not language) or (language and not style_or_domain):
                raise ValueError("Please specify both language and style_or_domain!")
            if style_or_domain and language:
                # monkey patch mixin to avoid forking whole adapters library
                MODEL_MIXIN_MAPPING["SubwordXLMRobertaModel"] = BertModelAdaptersMixin
                model_type = self.model.model.config.model_type
                # adapters need xlm-roberta as model type.
                self.model.model.config.model_type = "xlm-roberta"
                adapters.init(self.model.model)
                # reset model type (used later)
                self.model.model.config.model_type = model_type
                try:
                    if not lora_path:
                        for file in [
                            "adapter_config.json",
                            "head_config.json",
                            "pytorch_adapter.bin",
                            "pytorch_model_head.bin",
                        ]:
                            hf_hub_download(
                                repo_id=model_name_to_fetch,
                                subfolder=f"loras/{style_or_domain}/{language}",
                                filename=file,
                                local_dir=Constants.CACHE_DIR,
                            )
                        lora_load_path = str(Constants.CACHE_DIR / "loras" / style_or_domain / language)
                    else:
                        lora_load_path = lora_path

                    self.model.model.load_adapter(
                        lora_load_path,
                        set_active=True,
                        with_head=True,
                        load_as="sat-lora",
                    )
                    # merge lora weights into transformer for 0 efficiency overhead
                    self.model.model.merge_adapter("sat-lora")
                    self.use_lora = True
                except:  # noqa
                    if lora_path:
                        print(f"LoRA at {lora_path} not found, using base model...")
                    else:
                        print(f"LoRA {style_or_domain}/{language} not found, using base model...")
        else:
            if ort_providers is not None:
                raise ValueError("You can only use onnxruntime with a model directory, not a model object.")

            self.model = model_name_or_model

    def __getattr__(self, name):
        assert hasattr(self, "model")
        return getattr(self.model, name)

    def predict_proba(
        self,
        text_or_texts,
        stride=256,
        block_size: int = 512,
        batch_size=32,
        pad_last_batch: bool = False,
        remove_whitespace_before_inference: bool = False,
        outer_batch_size=1000,
        return_paragraph_probabilities=False,
        verbose: bool = False,
    ):
        if isinstance(text_or_texts, str):
            return next(
                self._predict_proba(
                    [text_or_texts],
                    stride=stride,
                    block_size=block_size,
                    batch_size=batch_size,
                    pad_last_batch=pad_last_batch,
                    remove_whitespace_before_inference=remove_whitespace_before_inference,
                    outer_batch_size=outer_batch_size,
                    return_paragraph_probabilities=return_paragraph_probabilities,
                    verbose=verbose,
                )
            )
        else:
            return self._predict_proba(
                text_or_texts,
                stride=stride,
                block_size=block_size,
                batch_size=batch_size,
                pad_last_batch=pad_last_batch,
                remove_whitespace_before_inference=remove_whitespace_before_inference,
                outer_batch_size=outer_batch_size,
                return_paragraph_probabilities=return_paragraph_probabilities,
                verbose=verbose,
            )

    def _predict_proba(
        self,
        texts,
        stride: int,
        block_size: int,
        batch_size: int,
        pad_last_batch: bool,
        remove_whitespace_before_inference: bool,
        outer_batch_size: int,
        return_paragraph_probabilities: bool,
        verbose: bool,
    ):
        def newline_probability_fn(logits):
            return sigmoid(logits[:, Constants.NEWLINE_INDEX])

        n_outer_batches = math.ceil(len(texts) / outer_batch_size)

        for outer_batch_idx in range(n_outer_batches):
            start, end = outer_batch_idx * outer_batch_size, min((outer_batch_idx + 1) * outer_batch_size, len(texts))

            outer_batch_texts = texts[start:end]
            input_texts = []
            space_positions = []

            for text in outer_batch_texts:
                if remove_whitespace_before_inference:
                    text_space_positions = []
                    input_text = ""

                    for c in text:
                        if c == " ":
                            text_space_positions.append(len(input_text) + len(text_space_positions))
                        else:
                            input_text += c

                    space_positions.append(text_space_positions)
                else:
                    input_text = text

                input_texts.append(input_text)

            outer_batch_logits, _, tokenizer, tokenizer_output = extract(
                input_texts,
                self.model,
                stride=stride,
                max_block_size=block_size,
                batch_size=batch_size,
                pad_last_batch=pad_last_batch,
                verbose=verbose,
            )

            # convert token probabilities to character probabilities for the entire array
            outer_batch_logits = [
                token_to_char_probs(
                    input_texts[i],
                    tokenizer_output["input_ids"][i],
                    outer_batch_logits[i],
                    tokenizer,
                    tokenizer_output["offset_mapping"][i],
                )
                for i in range(len(input_texts))
            ]

            for i, (text, logits) in enumerate(zip(outer_batch_texts, outer_batch_logits)):
                sentence_probs = newline_probs = newline_probability_fn(logits)

                if remove_whitespace_before_inference:
                    full_newline_probs, full_sentence_probs = list(newline_probs), list(sentence_probs)

                    for j in space_positions[i]:
                        full_newline_probs.insert(j, np.zeros_like(newline_probs[0]))
                        full_sentence_probs.insert(j, np.zeros_like(sentence_probs[0]))

                    newline_probs = np.array(full_newline_probs)
                    sentence_probs = np.array(full_sentence_probs)

                if return_paragraph_probabilities:
                    yield sentence_probs, newline_probs
                else:
                    yield sentence_probs

    def split(
        self,
        text_or_texts,
        threshold: float = None,
        stride=64,
        block_size: int = 512,
        batch_size=32,
        pad_last_batch: bool = False,
        remove_whitespace_before_inference: bool = False,
        outer_batch_size=1000,
        paragraph_threshold: float = 0.5,
        strip_whitespace: bool = False,
        do_paragraph_segmentation=False,
        verbose: bool = False,
    ):
        if isinstance(text_or_texts, str):
            return next(
                self._split(
                    [text_or_texts],
                    threshold=threshold,
                    stride=stride,
                    block_size=block_size,
                    batch_size=batch_size,
                    pad_last_batch=pad_last_batch,
                    remove_whitespace_before_inference=remove_whitespace_before_inference,
                    outer_batch_size=outer_batch_size,
                    paragraph_threshold=paragraph_threshold,
                    strip_whitespace=strip_whitespace,
                    do_paragraph_segmentation=do_paragraph_segmentation,
                    verbose=verbose,
                )
            )
        else:
            return self._split(
                text_or_texts,
                threshold=threshold,
                stride=stride,
                block_size=block_size,
                batch_size=batch_size,
                pad_last_batch=pad_last_batch,
                remove_whitespace_before_inference=remove_whitespace_before_inference,
                outer_batch_size=outer_batch_size,
                paragraph_threshold=paragraph_threshold,
                strip_whitespace=strip_whitespace,
                do_paragraph_segmentation=do_paragraph_segmentation,
                verbose=verbose,
            )

    def _split(
        self,
        texts,
        threshold: float,
        stride: int,
        block_size: int,
        batch_size: int,
        pad_last_batch: bool,
        paragraph_threshold: float,
        remove_whitespace_before_inference: bool,
        outer_batch_size: int,
        do_paragraph_segmentation: bool,
        strip_whitespace: bool,
        verbose: bool,
    ):
        def get_default_threshold(model_str: str):
            if "sm" in model_str:
                return 0.25
            if self.use_lora:
                return 0.5
            if "no-limited-lookahead" in model_str and "sm" not in model_str:
                return 0.01
            return 0.025

        default_threshold = get_default_threshold(self.model_name_or_model)
        sentence_threshold = threshold if threshold is not None else default_threshold

        for text, probs in zip(
            texts,
            self.predict_proba(
                texts,
                stride=stride,
                block_size=block_size,
                batch_size=batch_size,
                pad_last_batch=pad_last_batch,
                remove_whitespace_before_inference=remove_whitespace_before_inference,
                outer_batch_size=outer_batch_size,
                return_paragraph_probabilities=do_paragraph_segmentation,
                verbose=verbose,
            ),
        ):
            if do_paragraph_segmentation:
                sentence_probs, newline_probs = probs

                offset = 0
                paragraphs = []

                for paragraph in indices_to_sentences(text, np.where(newline_probs > paragraph_threshold)[0]):
                    sentences = []

                    for sentence in indices_to_sentences(
                        paragraph,
                        np.where(
                            sentence_probs[offset : offset + len(paragraph)] > sentence_threshold,
                        )[0],
                        strip_whitespace=strip_whitespace,
                    ):
                        sentences.append(sentence)

                    paragraphs.append(sentences)
                    offset += len(paragraph)

                yield paragraphs
            else:
                sentences = indices_to_sentences(
                    text, np.where(probs > sentence_threshold)[0], strip_whitespace=strip_whitespace
                )
                yield sentences<|MERGE_RESOLUTION|>--- conflicted
+++ resolved
@@ -21,13 +21,9 @@
 from wtpsplit.extract import BertCharORTWrapper, PyTorchWrapper, extract
 from wtpsplit.utils import Constants, indices_to_sentences, sigmoid
 
-<<<<<<< HEAD
-__version__ = "1.3.0"
-=======
 __version__ = "2.0.0"
 
 warnings.simplefilter("default", DeprecationWarning)  # show by default
->>>>>>> 376005b5
 
 
 class WtP:
